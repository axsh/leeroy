# This file is autogenerated, do not edit; changes may be undone by the next 'dep ensure'.


[[projects]]
  name = "github.com/Sirupsen/logrus"
  packages = ["."]
  revision = "f006c2ac4710855cf0f916dd6b77acf6b048dc6e"
  version = "v1.0.3"

[[projects]]
  branch = "master"
  name = "github.com/crosbymichael/octokat"
  packages = ["."]
  revision = "076a32289ed52881ba23f353b3acc8510e5119ed"

[[projects]]
  branch = "master"
<<<<<<< HEAD
  name = "github.com/dropbox/godropbox"
  packages = ["container/set"]
  revision = "cbaa11a299645812c97079a5f6621c1301ee98c6"

[[projects]]
  branch = "master"
  name = "github.com/golang/protobuf"
  packages = ["proto"]
  revision = "1643683e1b54a9e88ad26d98f81400c8c9d9f4f9"
=======
  name = "github.com/docker/leeroy"
  packages = ["github","jenkins"]
  revision = "e1d2556ecf85d11d5b739b300928fcae641c51aa"
>>>>>>> 6d64717b

[[projects]]
  branch = "master"
  name = "github.com/google/btree"
  packages = ["."]
  revision = "316fb6d3f031ae8f4d457c6c5186b9e3ded70435"

[[projects]]
  branch = "master"
  name = "github.com/google/go-github"
  packages = ["github"]
  revision = "a021c14a5f1960591b0e1773a4a2ef8257ec93b8"

[[projects]]
  branch = "master"
  name = "github.com/google/go-querystring"
  packages = ["query"]
  revision = "53e6ce116135b80d037921a7fdd5138cf32d7a8a"

[[projects]]
  branch = "master"
  name = "github.com/gregjones/httpcache"
  packages = [".","diskcache"]
  revision = "787624de3eb7bd915c329cba748687a3b22666a6"

[[projects]]
  branch = "master"
  name = "github.com/petar/GoLLRB"
  packages = ["llrb"]
  revision = "53be0d36a84c2a886ca057d34b6aa4468df9ccb4"

[[projects]]
  name = "github.com/peterbourgon/diskv"
  packages = ["."]
  revision = "5f041e8faa004a95c88a202771f4cc3e991971e6"
  version = "v2.0.1"

[[projects]]
  name = "github.com/pkg/errors"
  packages = ["."]
  revision = "645ef00459ed84a119197bfb8d8205042c6df63d"
  version = "v0.8.0"

[[projects]]
  branch = "master"
  name = "golang.org/x/crypto"
  packages = ["ssh/terminal"]
  revision = "81e90905daefcd6fd217b62423c0908922eadb30"

[[projects]]
  branch = "master"
  name = "golang.org/x/net"
  packages = ["context","context/ctxhttp"]
  revision = "cd69bc3fc700721b709c3a59e16e24c67b58f6ff"

[[projects]]
  branch = "master"
  name = "golang.org/x/oauth2"
  packages = [".","internal"]
  revision = "bb50c06baba3d0c76f9d125c0719093e315b5b44"

[[projects]]
  branch = "master"
  name = "golang.org/x/sys"
  packages = ["unix","windows"]
  revision = "5513e650ab47a692d3a036d49be8fa52ddd09b65"

[[projects]]
  name = "google.golang.org/appengine"
  packages = ["internal","internal/base","internal/datastore","internal/log","internal/remote_api","internal/urlfetch","urlfetch"]
  revision = "150dc57a1b433e64154302bdc40b6bb8aefa313a"
  version = "v1.0.0"

[solve-meta]
  analyzer-name = "dep"
  analyzer-version = 1
<<<<<<< HEAD
  inputs-digest = "ae3a3c8a5e5501c0ef5e777ebdf97810df774df4791c50c3ebb2f05f16332731"
=======
  inputs-digest = "30edb369c80234078321e00e7550cd8572a0d4f76d6c8f9f6c0811201c580a97"
>>>>>>> 6d64717b
  solver-name = "gps-cdcl"
  solver-version = 1<|MERGE_RESOLUTION|>--- conflicted
+++ resolved
@@ -8,6 +8,12 @@
   version = "v1.0.3"
 
 [[projects]]
+  branch = "axsh"
+  name = "github.com/axsh/leeroy"
+  packages = ["github","jenkins"]
+  revision = "6d64717b428d62dc707612dd0621efad1b4565a7"
+
+[[projects]]
   branch = "master"
   name = "github.com/crosbymichael/octokat"
   packages = ["."]
@@ -15,7 +21,6 @@
 
 [[projects]]
   branch = "master"
-<<<<<<< HEAD
   name = "github.com/dropbox/godropbox"
   packages = ["container/set"]
   revision = "cbaa11a299645812c97079a5f6621c1301ee98c6"
@@ -25,11 +30,6 @@
   name = "github.com/golang/protobuf"
   packages = ["proto"]
   revision = "1643683e1b54a9e88ad26d98f81400c8c9d9f4f9"
-=======
-  name = "github.com/docker/leeroy"
-  packages = ["github","jenkins"]
-  revision = "e1d2556ecf85d11d5b739b300928fcae641c51aa"
->>>>>>> 6d64717b
 
 [[projects]]
   branch = "master"
@@ -106,10 +106,6 @@
 [solve-meta]
   analyzer-name = "dep"
   analyzer-version = 1
-<<<<<<< HEAD
-  inputs-digest = "ae3a3c8a5e5501c0ef5e777ebdf97810df774df4791c50c3ebb2f05f16332731"
-=======
-  inputs-digest = "30edb369c80234078321e00e7550cd8572a0d4f76d6c8f9f6c0811201c580a97"
->>>>>>> 6d64717b
+  inputs-digest = "2dff6be9dbebf03aba18a757dc4a1a3bef3aa0e7ef0dd141334d557ef66a74a3"
   solver-name = "gps-cdcl"
   solver-version = 1